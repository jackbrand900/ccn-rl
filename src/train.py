--- conflicted
+++ resolved
@@ -1,15 +1,10 @@
 import gymnasium as gym
 import numpy as np
+import src.utils.graphing as graphing
 import argparse
-<<<<<<< HEAD
-
-=======
 import torch
->>>>>>> 923fa843
 from gymnasium.envs.registration import register
 from minigrid.wrappers import FlatObsWrapper, FullyObsWrapper, RGBImgObsWrapper
-
-import src.utils.graphing as graphing
 from src.agents.dqn_agent import DQNAgent
 from src.agents.ppo_agent import PPOAgent
 
@@ -29,7 +24,6 @@
     "MiniGrid-MultiRoom-N2-S4-v0": ("minigrid.envs:MultiRoomEnv", {'num_rooms': 2, 'max_room_size': 4}),
 }
 
-
 def create_environment(env_name, render=False):
     if env_name in custom_envs:
         entry_point, kwargs = custom_envs[env_name]
@@ -42,13 +36,8 @@
         env = FullyObsWrapper(env)    # Full grid view
     else:
         env = FlatObsWrapper(env)     # Flattened dict to vector
-
     return env
 
-<<<<<<< HEAD
-
-def run_training(agent, env, num_episodes=100, print_interval=10, log_rewards=False, visualize=False, verbose=False, render=False):
-=======
 def reset_env(env):
     result = env.reset()
     return result[0] if isinstance(result, tuple) else result
@@ -62,11 +51,9 @@
         next_state, reward, done, info = result
     return next_state, reward, done, info
 
-def run_training(agent, env, num_episodes=100, print_interval=10, log_rewards=False, visualize=False, verbose=False):
->>>>>>> 923fa843
+def run_training(agent, env, num_episodes=100, print_interval=10, log_rewards=False, visualize=False, verbose=False, render=False):
     episode_rewards = []
     actions_taken = []
-
     for episode in range(1, num_episodes + 1):
         state, _ = env.reset()
         if isinstance(state, dict):
@@ -80,7 +67,6 @@
             action, context, modified = agent.select_action(state, env)
             x, y = context.get("position", None)
             actions_taken.append((x, y, action))
-
             next_state, reward, terminated, truncated, _ = env.step(action)
             if render:
                 env.render()
@@ -115,7 +101,6 @@
     results = evaluate_policy(agent, env, num_episodes=20)
 
     env.close()
-
     if visualize:
         graphing.plot_losses(agent.training_logs)
         graphing.plot_prob_shift(agent.training_logs)
@@ -145,60 +130,6 @@
     else:
         raise ValueError(f"Unsupported observation space type: {obs_space}")
 
-<<<<<<< HEAD
-=======
-def evaluate_policy(agent, env, num_episodes=10, render=False):
-    agent.q_network.eval()
-    original_epsilon = agent.epsilon
-    agent.epsilon = 0.0  # deterministic actions
-
-    total_rewards = []
-    total_shield_modifications = 0
-    total_steps = 0
-
-    for episode in range(num_episodes):
-        state = reset_env(env)
-        done = False
-        episode_reward = 0
-        episode_modifications = 0
-
-        while not done:
-            action, context, was_modified = agent.select_action(state, env)
-            if was_modified:
-                episode_modifications += 1
-            next_state, reward, done, _ = step_env(env, action)
-
-            episode_reward += reward
-            total_steps += 1
-            state = next_state
-
-            if render:
-                env.render()
-
-        total_rewards.append(episode_reward)
-        total_shield_modifications += episode_modifications
-        print(f"Episode {episode + 1}: Reward = {episode_reward:.2f}, Shield Activations = {episode_modifications}")
-
-    agent.epsilon = original_epsilon  # restore exploration setting
-
-    avg_reward = np.mean(total_rewards)
-    avg_shield_rate = total_shield_modifications / total_steps if total_steps > 0 else 0
-
-    print(f"\nEvaluation Summary:")
-    print(f"Average Reward: {avg_reward:.2f}")
-    print(f"Avg Shield Modifications per Step: {avg_shield_rate:.4f}")
-
-    return {
-        "avg_reward": avg_reward,
-        "avg_shield_mod_rate": avg_shield_rate,
-        "rewards": total_rewards,
-    }
-
-
-def train(use_shield=False, verbose=False, visualize=False):
-    env = create_environment()
-    state_dim = env.observation_space.shape[0]
->>>>>>> 923fa843
     action_dim = env.action_space.n
     requirements_path = 'src/requirements/forward_on_flag.cnf'
 
@@ -220,7 +151,52 @@
     print(f"Training {agent.__class__.__name__} agent on {env_name} with shield: {use_shield}, render: {render}")
     run_training(agent, env, verbose=verbose, visualize=visualize, render=render)
 
-
+def evaluate_policy(agent, env, num_episodes=10, render=False):
+    agent.q_network.eval()
+    original_epsilon = agent.epsilon
+    agent.epsilon = 0.0  # deterministic actions
+
+    total_rewards = []
+    total_shield_modifications = 0
+    total_steps = 0
+
+    for episode in range(num_episodes):
+        state = reset_env(env)
+        done = False
+        episode_reward = 0
+        episode_modifications = 0
+
+        while not done:
+            action, context, was_modified = agent.select_action(state, env)
+            if was_modified:
+                episode_modifications += 1
+            next_state, reward, done, _ = step_env(env, action)
+
+            episode_reward += reward
+            total_steps += 1
+            state = next_state
+
+            if render:
+                env.render()
+
+        total_rewards.append(episode_reward)
+        total_shield_modifications += episode_modifications
+        print(f"Episode {episode + 1}: Reward = {episode_reward:.2f}, Shield Activations = {episode_modifications}")
+
+    agent.epsilon = original_epsilon  # restore exploration setting
+
+    avg_reward = np.mean(total_rewards)
+    avg_shield_rate = total_shield_modifications / total_steps if total_steps > 0 else 0
+
+    print(f"\nEvaluation Summary:")
+    print(f"Average Reward: {avg_reward:.2f}")
+    print(f"Avg Shield Modifications per Step: {avg_shield_rate:.4f}")
+
+    return {
+        "avg_reward": avg_reward,
+        "avg_shield_mod_rate": avg_shield_rate,
+        "rewards": total_rewards,
+    }
 
 if __name__ == "__main__":
     parser = argparse.ArgumentParser(description="Train RL agent (DQN or PPO) with optional shield and environment.")
